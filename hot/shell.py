""" hot is the command-line tool for testing Heat Templates """
import collections
import os
import re
import signal
import sys
import yaml

from argh import arg, ArghParser
from heatclient.common import utils
from heatclient.v1 import Client as heatClient
from time import sleep, time
from retrying import retry
try:
    from urllib.parse import urlparse
except ImportError:
    from urlparse import urlparse

import hot.lint
import hot.tests
import hot.utils
import hot.utils.auth
from hot.utils.yaml import OrderedDictYAMLLoader as OrderedDictYAMLLoader


ENV_VARS = ['OS_PASSWORD', 'OS_USERNAME', 'OS_TENANT_ID', 'OS_AUTH_URL']

DOC_SECTIONS = ['parameters', 'outputs']


def verify_environment_vars(variables):
    for variable in variables:
        env_list = ', '.join([str(env) for env in ENV_VARS])
        if os.environ.get(variable):
            next
        elif variable == 'OS_PASSWORD':
            if not os.environ.get('OS_AUTH_TOKEN'):
                raise KeyError("Tool requires either OS_PASSWORD or OS_AUTH_TO"
                               "KEN to be set.")
        else:
            raise KeyError("%s not set. Tool requires the following enviro"
                           "nmental variables to be set %s" % (variable,
                                                               env_list))


@arg('--template', default='.catalog')
@arg('--metadata', default='rackspace.yaml', help='Metadata file.')
@arg('--badge', default='None', help='Badge to add to the top of the output.')
@arg('-a', '--alphabetical', default=False, help='Alphabetically sort keys '
                                                 'when creating docs.')
def docs(**kwargs):
    """Generate the basics for the README.md based on the information in a
    given template.
    """
    template_attr = kwargs['template']
    badge_attr = kwargs['badge']
    metadata_attr = kwargs['metadata']
    alphabetical = kwargs['alphabetical']
    verified_template_directory = hot.utils.repo.check(template_attr)
    path_to_template = os.path.join(verified_template_directory, template_attr)
    path_to_metadata = os.path.join(verified_template_directory,
                                    metadata_attr)
    try:
        raw_template = get_raw_yaml_file(file_path=path_to_template)
        validated_template = yaml.load(raw_template, OrderedDictYAMLLoader)
        raw_metadata = get_raw_yaml_file(file_path=path_to_metadata)
        validated_metadata = yaml.load(raw_metadata, OrderedDictYAMLLoader)
    except StandardError as exc:
        sys.exit(exc)
    # Set necessary variables for CI badges based on rackspace.yaml information
    if 'github-organization' in validated_metadata:
        github_org = validated_metadata['github-organization']
    else:
        github_org = 'rackspace-orchestration-templates'
    if 'github-repository-name' in validated_metadata:
        github_repo = validated_metadata['github-repository-name']
    else:
        github_repo = False
    # If the --badge arg is passed let's print the badges out first
    # Also check and make sure we have values for the badge pieces
    if badge_attr and github_repo and github_org:
        if badge_attr == 'circle':
            url_prefix = "https://circleci.com/gh/"
            print("[![Circle CI]({0}{1}/{2}.svg?style=svg)]({0}{1}/{2})"
                  .format(url_prefix, github_org, github_repo))
        else:
            pass
    # print validated_template['parameters']
    if 'description' in validated_template:
        print("Description\n===========\n\n%s\n" %
              validated_template['description'])
    # Pull out the instructions from rackspace.yaml
    if 'instructions' in validated_metadata:
        print("Instructions\n===========\n\n{0}\n".format(
              validated_metadata['instructions']))
    if 'resources' in validated_template:
        resources = get_resource_types(validated_template['resources'])
        print("Requirements\n============\n* A Heat provider that supports the"
              " following:\n  * %s\n* An OpenStack username, password, and ten"
              "ant id.\n* [python-heatclient](https://github.com/openstack/pyt"
              "hon-heatclient)\n`>= v0.2.8`:\n\n```bash\npip install python-he"
              "atclient\n```\n\nWe recommend installing the client within a [P"
              "ython virtual\nenvironment](http://www.virtualenv.org/).\n" %
              '\n  * '.join(map(str, sorted(resources))))
    for section in DOC_SECTIONS:
        if section in validated_template:
            header = ""
            footer = ""
            if section is 'parameters':
                header = "Parameters\n==========\nParameters can be replaced "\
                         "with your own values when standing up a stack. Use"\
                         "\nthe `-P` flag to specify a custom parameter.\n"
            if section is 'outputs':
                header = "Outputs\n=======\nOnce a stack comes online, use `h"\
                         "eat output-list` to see all available outputs.\nUse"\
                         " `heat output-show <OUTPUT NAME>` to get the value "\
                         "of a specific output.\n"
                footer = "\nFor multi-line values, the response will come in "\
                         "an escaped form. To get rid of\nthe escapes, use `e"\
                         "cho -e '<STRING>' > file.txt`. For vim users, a sub"\
                         "stitution\ncan be done within a file using `%s/\\\\"\
                         "n/\\r/g`."
            convert_to_markdown(header, footer, validated_template[section],
                                alphabetical)


def convert_to_markdown(header, footer, values, alphabetical):
    """Convert input to markdown format"""
    if alphabetical:
        values = collections.OrderedDict(sorted(values.items()))
    outputs = "%s" % header
    for value in values:
        key = value
        outputs = outputs + "\n* `%s`: " % key
        v = values[key]
        if 'description' in v:
            description = values[key]['description']
            outputs = outputs + "%s " % description
        if 'default' in v:
            default = values[key]['default']
            if isinstance(default, str) and len(default) == 0:
                default = "''"
            outputs = outputs + "(Default: %s)" % default
    outputs = outputs + "\n%s" % footer
    print(outputs)


def get_resource_types(resources):
    resources_list = set()
    for resource in resources:
        if 'type' in resources[resource]:
            resources_list.add(resources[resource]['type'])
    return resources_list


@arg('project', help='name of the template project to begin')
@arg('-s', '--skeleton',
     default='https://github.com/heat-tools/template-skeleton',
     help='git repo to clone when initializing this project')
@arg('-b', '--branch', help='optional: specify the branch to clone')
@arg('--no-git-init', default=False, help="Do not use 'git init' to initialize"
                                          " the project")
@arg('-v', '--verbose', default=False, help='show more verbose output while in'
                                            'itializing the project')
def init(project, **kwargs):
    """ Initialize a template project by cloning a skeleton repo.

    TODO: Implement verbose functionality
    """
    skeleton = kwargs['skeleton']
    branch = kwargs['branch']
    # verbose = kwargs['verbose']
    no_git = kwargs['no_git_init']

    if hot.utils.string.valid_project_name(project):
        if branch:
            if hot.utils.repo.valid_branch_name(branch):
                if no_git:
                    hot.utils.repo.clone_repo(skeleton, project, branch,
                                              'False')
                else:
                    hot.utils.repo.clone_repo(skeleton, project, branch)
            else:
                raise Exception("Invalid branch name: '%s'" % branch)
        else:
            if no_git:
                hot.utils.repo.clone_repo(skeleton, project, git_init=False)
            else:
                hot.utils.repo.clone_repo(skeleton, project)

    else:
        raise Exception("Invalid project name. Name must be a string <100 char"
                        "acters. Name provided: %s" % project)


@arg('--template', default='.catalog', help='Heat template to launch.')
@arg('--metadata', default='rackspace.yaml', help='Metadata file to audit')
def lint(**kwargs):
    """Check a template against a set of best practices"""
    verified_template_directory = hot.utils.repo.check(kwargs['template'])
    template = kwargs['template']
    metadata = kwargs['metadata']

    path_to_template = os.path.join(verified_template_directory, template)
    path_to_metadata = os.path.join(verified_template_directory, metadata)

    try:
        raw_template = get_raw_yaml_file(file_path=path_to_template)
        validated_template = hot.utils.yaml.load(raw_template)
        raw_metadata = get_raw_yaml_file(file_path=path_to_metadata)
        validated_metadata = hot.utils.yaml.load(raw_metadata)

    except StandardError as exc:
        sys.exit(exc)

    for rule_object_name in hot.lint.RULES:
        rule = getattr(hot.lint, rule_object_name)(validated_template,
                                                   validated_metadata)
        rule.check()


def tests_subset_ci(tests):
    if 'CIRCLE_NODE_TOTAL' in os.environ and \
       'CIRCLE_NODE_INDEX' in os.environ:
        increment = 0
        node_total = int(os.environ.get('CIRCLE_NODE_TOTAL'))
        node_index = int(os.environ.get('CIRCLE_NODE_INDEX'))
        tests_to_run = []
        for case in tests:
            if (increment % node_total) == node_index:
                tests_to_run.append(case)
            increment += 1
        print "selecting {}/{} tests for node {}/{}. Running:\n{}\n".format(
            len(tests_to_run),
            len(tests),
            node_index,
            node_total,
            "\n".join([test.get('name') for test in tests_to_run]))
        return tests_to_run
    else:
        return tests


@arg('--template', default='.catalog', help='Heat template to launch.')
@arg('--tests-file', default='tests.yaml', help='Test file to use.')
@arg('-k', '--keep-failed', default=False, help='Do not delete a failed test '
                                                'deployment.')
@arg('-s', '--sleep', default=15, type=int, help='Frequency for checking test '
                                                 'stack status.')
@arg('--test-cases', nargs='+', type=str, help='Space delimited list of '
                                               'tests to run. If none are '
                                               'specified, all will be run.')
@arg('-P', '--parameters', metavar='<KEY1=VALUE1;KEY2=VALUE2...>',
     help='Parameter values used to create the stack. This can be specified '
     'multiple times, or once with parameters separated by a semicolon. The '
     'parameters specified here will override anything defined in the tests.',
     action='append')
@arg('--insecure', default=False, help='Same as to -k flag with curl, do not '
     'strictly validate SSL certificates.')
@arg('--ci-parallel', default=False, help='Parallelize using CI provider '
     'methods. CircleCI is supported using the '
     'CIRCLE_NODE_TOTAL & CIRCLE_NODE_INDEX environment variables.')
def test(**kwargs):
    """ Test a template by going through the test scenarios in 'tests.yaml' or
    the tests file specified by the user
    """
    verified_template_directory = hot.utils.repo.check(kwargs['template'])
    template_attr = kwargs['template']
    tests_attr = kwargs['tests_file']
    test_cases = kwargs['test_cases']
    sleeper = kwargs['sleep']
    keep_failed = kwargs['keep_failed']
    parameter_overrides = kwargs['parameters']
    insecure = kwargs['insecure']
    parallelize_ci = kwargs['ci_parallel']

    path_to_template = os.path.join(verified_template_directory, template_attr)
    path_to_tests = os.path.join(verified_template_directory, tests_attr)
    try:
        verify_environment_vars(ENV_VARS)
        raw_template = get_raw_yaml_file(file_path=path_to_template)
        validated_template = hot.utils.yaml.load(raw_template)
        raw_tests = get_raw_yaml_file(file_path=path_to_tests)
        validated_tests = hot.utils.yaml.load(raw_tests)
        tests = update_dict_env(validated_tests['test-cases'])
    except StandardError as exc:
        sys.exit(exc)

    auth = hot.utils.auth.OSAuth()

    if insecure:
        hc = heatClient(endpoint=auth.get_heat_url(), token=auth.get_token(),
                        insecure=True)
    else:
        hc = heatClient(endpoint=auth.get_heat_url(), token=auth.get_token())

    if test_cases:
        user_tests = []
        for case in test_cases:
            for test in tests:
                if test['name'] == case:
                    user_tests.append(test)
        if not user_tests or len(user_tests) < len(test_cases):
            user_defined_tests = ', '.join([str(t) for t in test_cases])
            sys.exit("Error: One or more of the following test cases not "
                     "found: %s" % user_defined_tests)
        tests = user_tests

    if parallelize_ci:
        tests = tests_subset_ci(tests)

    for test in tests:
        stack = launch_test_deployment(hc, validated_template,
                                       parameter_overrides, test, keep_failed,
                                       sleeper)
        if 'resource_tests' in test:
            try:
                run_resource_tests(hc, stack['stack']['id'],
                                   test)
                print("  Test Passed!")
            except:
                exctype, value = sys.exc_info()[:2]
                delete_test_deployment(hc, stack, keep_failed)
                sys.exit("Test Failed! %s: %s" %
                         (exctype, value))
        delete_test_deployment(hc, stack)


def run_resource_tests(hc, stack_id, resource_tests):
    stack_info = hc.stacks.get(stack_id)
    outputs = stack_info.to_dict().get('outputs', [])
    # Sub out {get_output: value} lines
    resource_tests = update_dict(resource_tests['resource_tests'], outputs)

    # For debugging purposes
    # print resource_tests

    if 'ssh_key_file' in resource_tests:
        ssh_key_file = resource_tests['ssh_key_file']
    else:
        ssh_key_file = 'tmp/private_key'

    # If the file path specified does not exist, create it.
    if not os.path.exists(os.path.dirname(ssh_key_file)):
        os.makedirs(os.path.dirname(ssh_key_file))

    if 'ssh_private_key' in resource_tests:
        with os.fdopen(os.open(ssh_key_file, os.O_WRONLY | os.O_CREAT, 0o600),
                       'w') as handle:
            handle.write(resource_tests['ssh_private_key'])

    for test in resource_tests['tests']:
        test_name = test.keys()[0]
        # print test[test_name]
        if "fabric" in test[test_name]:
            hot.tests.fab.run_fabric_tasks(test_name, test[test_name])
        elif "script" in test[test_name]:
            hot.tests.script.run_script(test_name, test[test_name])
        else:
            print("  No tests defined.")
    if 'ssh_private_key' in resource_tests:
        hot.utils.files.delete_file(ssh_key_file)


def update_dict(items, outputs):
    """Update dict based on user input.  This will take anything things like
       { get_output: server_ip } and replace it with the value of the given
       output.
    """
    try:
        for k, v in items.items():
            if isinstance(v, dict):
                items[k] = update_dict(v, outputs)
            elif isinstance(v, list):
                new_list = []
                for e in v:
                    new_list.append(update_dict(e, outputs))
                items[k] = new_list
            elif isinstance(v, int):
                items[k] = v
            elif k == 'get_output':
                return get_output(v, outputs)
            else:
                items[k] = v
    except:
        pass
    return items


def update_dict_env(tests):
    updated_list = []
    for test in tests:
        updated_list.append(test_dict_env_update(test))
    return updated_list


def test_dict_env_update(items):
    """Update the dict that will be used for provisioning. This will take
       anything like { get_env: ENVIRONMENT_VAR } and replace it with the value
       of the specified environment variable.
    """
    try:
        for k, v in items.items():
            if isinstance(v, dict):
                items[k] = test_dict_env_update(v)
            elif isinstance(v, list):
                new_list = []
                for e in v:
                    new_list.append(test_dict_env_update(e))
                items[k] = new_list
            elif isinstance(v, int):
                items[k] = v
            elif k == 'get_env':
                return get_env(v)
            else:
                items[k] = v
    except KeyError:
        raise
    except:
        pass
    return items


def convert_to_array(value):
    """Converts string to array, if `value` is an array, returns `value`"""
    if isinstance(value, list):
        return value
    elif isinstance(value, basestring):
        return [value]


def get_output(key, outputs):
    for output in outputs:
        if output['output_key'] == key:
            return output['output_value']


def get_env(key):
    try:
        return os.environ[key]
    except KeyError:
        raise KeyError("KeyError: Environment variable `%s` is not defined" %
                       (key))


def delete_test_deployment(hc, stack, keep_deployment=False):
    if keep_deployment:
        print("  Keeping %s up." % stack['stack']['id'])
    else:
        print("  Deleting %s" % stack['stack']['id'])
        hc.stacks.delete(stack['stack']['id'])


def launch_test_deployment(hc, template, overrides, test, keep_failed,
                           sleeper):
    retries = get_create_value(test, 'retries')
    if (retries is None):
        retries = 3

    def retry_on_error(exception):
        print exception
        error_reasons = get_create_value(test, 'retry_on')
        if error_reasons is None:
            return True
        for error_reason in error_reasons:
            if error_reason in str(exception):
                return True
        return False

    @retry(stop_max_attempt_number=retries, retry_on_exception=retry_on_error,
           wrap_exception=True)
    def deploy(hc, template, overrides, test, keep_failed, sleeper):
        pattern = re.compile('[\W]')
        stack_name = pattern.sub('_', "%s-%s" % (test['name'], time()))
        data = {"stack_name": stack_name, "template": yaml.safe_dump(template)}

        timeout = get_create_value(test, 'timeout')
        parameters = get_create_value(test, 'parameters')

        if overrides:
            if parameters:
                parameters = dict(parameters.items() +
                                  utils.format_parameters(overrides).items())
            else:
                parameters = utils.format_parameters(overrides)

        # retries = get_create_value(test, 'retries') # TODO: Implement retries

        if timeout:
            timeout_value = timeout * 60
            signal.signal(signal.SIGALRM, hot.utils.timeout.handler)
            signal.alarm(timeout_value)
        if parameters:
<<<<<<< HEAD
            data.update({"parameters": parameters})
=======
            parameters = dict(parameters.items() +
                              utils.format_parameters(overrides).items())
        else:
            parameters = utils.format_parameters(overrides)

    # retries = get_create_value(test, 'retries')  # TODO: Implement retries

    if timeout:
        data["timeout_mins"] = timeout
        timeout_value = timeout * 60
        signal.signal(signal.SIGALRM, hot.utils.timeout.handler)
        signal.alarm(timeout_value)
    if parameters:
        data.update({"parameters": parameters})
>>>>>>> e25b5864

        print("Launching: %s" % stack_name)
        stack = hc.stacks.create(**data)

        if timeout_value:
            print("  Timeout set to %s seconds." % timeout_value)

        try:
            monitor_stack(hc, stack['stack']['id'], sleeper)
            if timeout_value:
                signal.alarm(0)
        except Exception as exc:
            print exc
            if "Script exited with code 1" not in str(exc):
                print("Infrastructure failure. Skipping tests.")
            else:
                print("Automation scripts failed. Running tests anyway:")
                try:
                    run_resource_tests(hc, stack['stack']['id'], test)
                    print("  Test Passed!")
                except:
                    exctype, value = sys.exc_info()[:2]
                    print("Test Failed! {0}: {1}".format(exctype, value))
            delete_test_deployment(hc, stack, keep_failed)
            sys.exit("Stack failed to deploy")
        return stack
    return deploy(hc, template, overrides, test, keep_failed, sleeper)


def get_create_value(test, key):
    if key in test['create']:
        return test['create'][key]
    return None


def monitor_stack(hc, stack_id, sleeper=15):
    incomplete = True
    while incomplete:
        print("  Stack %s in progress, checking in %s seconds.." % (stack_id,
                                                                    sleeper))
        sleep(sleeper)
        status = hc.stacks.get(stack_id)
        if status.stack_status == u'CREATE_COMPLETE':
            incomplete = False
            print("  Stack %s built successfully!" % stack_id)
        elif status.stack_status == u'CREATE_FAILED':
            stack_status = status.stack_status_reason
            print("  Stack %s build failed! Reason:\n  %s" % (stack_id,
                                                              stack_status))
            raise Exception("Stack build {0} failed! Reason: {1}".format(
                stack_id, stack_status))


def get_raw_yaml_file(file_path=None):
    """

    Reads the contents of any YAML file in the repository as a string

    :param file_path: the file name with optional additional path
        (subdirectory) or as a URL
    :returns: the string contents of the file

    """
    # file can be a URL or a local file
    file_contents = None
    parsed_file_url = urlparse(file_path)
    if parsed_file_url.scheme == '':
        # Local file
        try:
            _file = open(os.path.expanduser(file_path))
            file_contents = _file.read()
            _file.close()
        except IOError as ioerror:
            raise IOError('Error reading %s. [%s]' % (file_path, ioerror))
    else:
        raise Exception('URL scheme %s is not supported.' %
                        parsed_file_url.scheme)

    return file_contents


def main():
    """Shell entry point for execution"""
    try:
        argparser = ArghParser()
        argparser.add_commands([
            test,
            docs,
            init,
            lint,
        ])

        argparser.dispatch()
    except KeyboardInterrupt:
        sys.exit(0)


if __name__ == "__main__":
    main()<|MERGE_RESOLUTION|>--- conflicted
+++ resolved
@@ -491,9 +491,6 @@
             signal.signal(signal.SIGALRM, hot.utils.timeout.handler)
             signal.alarm(timeout_value)
         if parameters:
-<<<<<<< HEAD
-            data.update({"parameters": parameters})
-=======
             parameters = dict(parameters.items() +
                               utils.format_parameters(overrides).items())
         else:
@@ -508,7 +505,6 @@
         signal.alarm(timeout_value)
     if parameters:
         data.update({"parameters": parameters})
->>>>>>> e25b5864
 
         print("Launching: %s" % stack_name)
         stack = hc.stacks.create(**data)
